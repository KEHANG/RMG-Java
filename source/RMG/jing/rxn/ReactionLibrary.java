--- conflicted
+++ resolved
@@ -133,14 +133,8 @@
              
              SeedMechanism sm = new SeedMechanism();
              dictionary.putAll(sm.readSpecies(dictionaryFile,p_name,"ReactionLibrary: "));
-<<<<<<< HEAD
-             library.addAll(sm.readReactions(libraryFile,p_name,dictionary,"ReactionLibrary: ",false));
-             library.addAll(sm.readPdepReactions(pdeplibraryFile,p_name,dictionary,"ReactionLibrary: ",false));
-=======
              library.addAll(sm.readReactions(libraryFile,p_name,dictionary,"ReactionLibrary: ",true));
              library.addAll(sm.readPdepReactions(pdeplibraryFile,p_name,dictionary,"ReactionLibrary: ",true));
-            
->>>>>>> d137bf2a
              return;
          }
          catch (Exception e) {
