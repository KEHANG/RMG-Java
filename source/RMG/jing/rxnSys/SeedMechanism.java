--- conflicted
+++ resolved
@@ -186,7 +186,6 @@
         	
         	// step 1: read in structure
         	String line = ChemParser.readMeaningfulLine(data, true);
-<<<<<<< HEAD
 		read: while (line != null) {
 			// GJB allow unreactive species
 			StringTokenizer st = new StringTokenizer(line);
@@ -205,42 +204,14 @@
 				throw new InvalidChemGraphException("Cannot read species '" + name + "': " + e.getMessage());
 			}
 			ChemGraph cg = ChemGraph.make(graph);	
-			Species spe = Species.make(name, cg, false);
+			Species spe = Species.make(name, cg);
 			// GJB: Turn off reactivity if necessary, but don't let code turn it on
 			// again if was already set as unreactive from input file
 			if(IsReactive==false) spe.setReactivity(IsReactive);
 			localSpecies.put(name, spe);
 			line = ChemParser.readMeaningfulLine(data, true);
 		}
-			
-=======
-        	read: while (line != null) {
-        		// GJB allow unreactive species
-        		StringTokenizer st = new StringTokenizer(line);
-				String name = st.nextToken().trim();
-				boolean IsReactive = true;
-				if (st.hasMoreTokens()) {
-					String reactive = st.nextToken().trim();
-					if ( reactive.equalsIgnoreCase("unreactive") ) IsReactive = false;
-				}
-            	Graph graph;
-        		try {
-        			graph = ChemParser.readChemGraph(data);
-					if (graph == null) throw new IOException("Graph was null");
-        		}
-        		catch (IOException e) {
-        			throw new InvalidChemGraphException("Cannot read species '" + name + "': " + e.getMessage());
-        		}
-				ChemGraph cg = ChemGraph.make(graph);	
-        		Species spe = Species.make(name, cg);
-        		// GJB: Turn off reactivity if necessary, but don't let code turn it on
-        		// again if was already set as unreactive from input file
-        		if(IsReactive==false) spe.setReactivity(IsReactive);
-        		localSpecies.put(name, spe);
-        		line = ChemParser.readMeaningfulLine(data, true);
-        	}
-        	   
->>>>>>> bc3108e2
+		
             in.close();
         	return localSpecies;
         }
